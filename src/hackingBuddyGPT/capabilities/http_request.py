--- conflicted
+++ resolved
@@ -41,9 +41,6 @@
                  ) -> str:
         if body is not None and body_is_base64:
             body = base64.b64decode(body).decode()
-<<<<<<< HEAD
-
-=======
         if self.host[-1] != "/":
             path = "/" + path
         resp = self._client.request(
@@ -54,7 +51,6 @@
             headers=headers,
             allow_redirects=self.follow_redirects,
         )
->>>>>>> b1f9886e
         try:
             resp = self._client.request(
                 method,
