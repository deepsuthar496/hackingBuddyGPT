--- conflicted
+++ resolved
@@ -1,24 +1,11 @@
-<<<<<<< HEAD
-import instructor
 import datetime
-from typing import Dict, Union, Iterable, Optional
-
-from openai.types.chat.chat_completion_chunk import ChoiceDelta
-from rich.console import Console
-from openai.types import CompletionUsage
-from openai.types.chat import ChatCompletionMessage, ChatCompletionMessageParam, ChatCompletionMessageToolCall
-from openai.types.chat.chat_completion_message_tool_call import Function
-import openai
-import tiktoken
-from dataclasses import dataclass
-=======
-import time
 from dataclasses import dataclass
 from typing import Dict, Iterable, Optional, Union
 
 import instructor
 import openai
 import tiktoken
+from dataclasses import dataclass
 from openai.types import CompletionUsage
 from openai.types.chat import (
     ChatCompletionChunk,
@@ -26,9 +13,9 @@
     ChatCompletionMessageParam,
     ChatCompletionMessageToolCall,
 )
+from openai.types.chat.chat_completion_chunk import ChoiceDelta
 from openai.types.chat.chat_completion_message_tool_call import Function
 from rich.console import Console
->>>>>>> 71924f59
 
 from hackingBuddyGPT.capabilities import Capability
 from hackingBuddyGPT.capabilities.capability import capabilities_to_tools
@@ -64,13 +51,8 @@
     def instructor(self) -> instructor.Instructor:
         return instructor.from_openai(self.client)
 
-<<<<<<< HEAD
-    def get_response(self, prompt, *, capabilities: Optional[Dict[str, Capability]] = None, **kwargs) -> LLMResult:
+    def get_response(self, prompt, *, capabilities: Optional[Dict[str, Capability] ] = None, **kwargs) -> LLMResult:
         """  # TODO: re-enable compatibility layer
-=======
-    def get_response(self, prompt, *, capabilities: Dict[str, Capability] = None, **kwargs) -> LLMResult:
-        """# TODO: re-enable compatibility layer
->>>>>>> 71924f59
         if isinstance(prompt, str) or hasattr(prompt, "render"):
             prompt = {"role": "user", "content": prompt}
 
@@ -99,16 +81,11 @@
             message,
             str(prompt),
             message.content,
-<<<<<<< HEAD
             duration,
-=======
-            toc - tic,
->>>>>>> 71924f59
             response.usage.prompt_tokens,
             response.usage.completion_tokens,
         )
 
-<<<<<<< HEAD
     def stream_response(self, prompt: Iterable[ChatCompletionMessageParam], console: Console, capabilities: Dict[str, Capability] = None, get_individual_updates=False) -> Union[LLMResult, Iterable[Union[ChoiceDelta, LLMResult]]]:
         generator = self._stream_response(prompt, console, capabilities)
 
@@ -118,14 +95,6 @@
         return list(generator)[-1]
 
     def _stream_response(self, prompt: Iterable[ChatCompletionMessageParam], console: Console, capabilities: Dict[str, Capability] = None) -> Iterable[Union[ChoiceDelta, LLMResult]]:
-=======
-    def stream_response(
-        self,
-        prompt: Iterable[ChatCompletionMessageParam],
-        console: Console,
-        capabilities: Dict[str, Capability] = None,
-    ) -> Iterable[Union[ChatCompletionChunk, LLMResult]]:
->>>>>>> 71924f59
         tools = None
         if capabilities:
             tools = capabilities_to_tools(capabilities)
@@ -209,12 +178,7 @@
             toc - tic,
             usage.prompt_tokens,
             usage.completion_tokens,
-<<<<<<< HEAD
-            )
-=======
         )
-        pass
->>>>>>> 71924f59
 
     def encode(self, query) -> list[int]:
         return tiktoken.encoding_for_model(self.model).encode(query)